#!/usr/bin/env python
# vim: tabstop=4 shiftwidth=4 softtabstop=4

#
#    Licensed under the Apache License, Version 2.0 (the "License"); you may
#    not use this file except in compliance with the License. You may obtain
#    a copy of the License at
#
#         http://www.apache.org/licenses/LICENSE-2.0
#
#    Unless required by applicable law or agreed to in writing, software
#    distributed under the License is distributed on an "AS IS" BASIS, WITHOUT
#    WARRANTIES OR CONDITIONS OF ANY KIND, either express or implied. See the
#    License for the specific language governing permissions and limitations
#    under the License.

"""
Heat Engine Server.  This does the work of actually implementing the API
calls made by the user.  Normal communications is done via the heat API
which then calls into this engine.
"""

import gettext
import eventlet
eventlet.monkey_patch()

import os
import sys
import logging

# If ../heat/__init__.py exists, add ../ to Python search path, so that
# it will override what happens to be installed in /usr/(local/)lib/python...
POSSIBLE_TOPDIR = os.path.normpath(os.path.join(os.path.abspath(sys.argv[0]),
                                   os.pardir,
                                   os.pardir))
if os.path.exists(os.path.join(POSSIBLE_TOPDIR, 'heat', '__init__.py')):
    sys.path.insert(0, POSSIBLE_TOPDIR)

gettext.install('heat', unicode=1)

from heat import service
from heat.common import utils
from heat.common import config
<<<<<<< HEAD
from heat.common import wsgi
from paste import httpserver
=======
>>>>>>> e4a27e88

logger = logging.getLogger('heat.engine')

if __name__ == '__main__':
<<<<<<< HEAD
    try:
        conf = config.HeatEngineConfigOpts()
        conf()

        app = config.load_paste_app(conf)

        port = config.DEFAULT_PORT+1
        print 'Starting Heat Engine on port %s' % port
        httpserver.serve(app, port=port)
    except RuntimeError, e:
        sys.exit("ERROR: %s" % e)
=======

    config.FLAGS(sys.argv)
    config.setup_logging(config.FLAGS)

    #utils.monkey_patch()
    server = service.Service.create(binary='heat-engine',
                                    topic='engine',
                                    manager='heat.engine.manager.EngineManager')
    service.serve(server)
    service.wait()
>>>>>>> e4a27e88
<|MERGE_RESOLUTION|>--- conflicted
+++ resolved
@@ -41,36 +41,19 @@
 from heat import service
 from heat.common import utils
 from heat.common import config
-<<<<<<< HEAD
-from heat.common import wsgi
-from paste import httpserver
-=======
->>>>>>> e4a27e88
+from heat.db import api as db_api
 
 logger = logging.getLogger('heat.engine')
 
 if __name__ == '__main__':
-<<<<<<< HEAD
-    try:
-        conf = config.HeatEngineConfigOpts()
-        conf()
-
-        app = config.load_paste_app(conf)
-
-        port = config.DEFAULT_PORT+1
-        print 'Starting Heat Engine on port %s' % port
-        httpserver.serve(app, port=port)
-    except RuntimeError, e:
-        sys.exit("ERROR: %s" % e)
-=======
 
     config.FLAGS(sys.argv)
     config.setup_logging(config.FLAGS)
+    db_api.configure(config.FLAGS)
 
     #utils.monkey_patch()
     server = service.Service.create(binary='heat-engine',
                                     topic='engine',
                                     manager='heat.engine.manager.EngineManager')
     service.serve(server)
-    service.wait()
->>>>>>> e4a27e88
+    service.wait()